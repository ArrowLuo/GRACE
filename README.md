# GRACE

<<<<<<< HEAD
The implementation of paper titled 
=======
*CODE IS ON THE WAY, PLEASE STAY TUNED.*

The implementation of Findings of EMNLP 2020 paper titled 
>>>>>>> 0c367a72

[GRACE: Gradient Harmonized and Cascaded Labeling for Aspect-based Sentiment Analysis](https://arxiv.org/abs/2009.10557). Huaishao Luo, Lei Ji, Tianrui Li, Nan Duan, Daxin Jiang. Findings of EMNLP, 2020.

This paper proposes a GRadient hArmonized and CascadEd labeling model (GRACE) to solve aspect term extraction (ATE) and aspect sentiment classification (ASC) tasks. The imbalance issue of labels in sentiment analysis is involved in this paper.

The main structure of our GRACE.
![Framework](accessory/Framework.png)

## Requirements

* python 3.6
* pytorch==1.3.1

## Pretrained Weight
The pretrained weight can be found in the folder of [**pretrained_weight**](./pretrained_weight). 

## Citation

If this work is helpful, please cite as:

```
@Inproceedings{Luo2020grace,
    author = {Huaishao Luo and Lei Ji and Tianrui Li and Nan Duan and Daxin Jiang},
    title = {GRACE: Gradient Harmonized and Cascaded Labeling for Aspect-based Sentiment Analysis},
    booktitle = {Findings of EMNLP},
    year = {2020}
}
```

## Acknowledgements

Our code is based on the implementation of [transformers](https://github.com/huggingface/transformers) and [SpanABSA](https://github.com/huminghao16/SpanABSA)<|MERGE_RESOLUTION|>--- conflicted
+++ resolved
@@ -1,12 +1,6 @@
 # GRACE
 
-<<<<<<< HEAD
-The implementation of paper titled 
-=======
-*CODE IS ON THE WAY, PLEASE STAY TUNED.*
-
 The implementation of Findings of EMNLP 2020 paper titled 
->>>>>>> 0c367a72
 
 [GRACE: Gradient Harmonized and Cascaded Labeling for Aspect-based Sentiment Analysis](https://arxiv.org/abs/2009.10557). Huaishao Luo, Lei Ji, Tianrui Li, Nan Duan, Daxin Jiang. Findings of EMNLP, 2020.
 
